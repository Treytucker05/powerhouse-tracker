--- conflicted
+++ resolved
@@ -5,13 +5,8 @@
 
 // https://vite.dev/config/
 export default defineConfig({
-<<<<<<< HEAD
-  base: "/powerhouse-tracker/",
-=======
   // ✅ Required for GitHub Pages deployment
   base: '/powerhouse-tracker/',
-
->>>>>>> be232a11
   plugins: [react()],
   resolve: {
     alias: {
@@ -19,6 +14,7 @@
     },
   },
 })
+
 
   build: {
     rollupOptions: {

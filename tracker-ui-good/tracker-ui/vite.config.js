<<<<<<< HEAD
import { defineConfig } from 'vite'
import react from '@vitejs/plugin-react'
import path from 'path'
const DIRNAME = new URL('.', import.meta.url).pathname
=======
import { defineConfig } from "vite";
import react from "@vitejs/plugin-react";
import path from "path";
>>>>>>> b4aab0bc

export default defineConfig({
<<<<<<< HEAD
  base: '/powerhouse-tracker/',
=======
  // ✅ Required for GitHub Pages deployment
  base: "/powerhouse-tracker/",

>>>>>>> b4aab0bc
  plugins: [react()],
  resolve: {
    alias: {
      "@": path.resolve(DIRNAME, "./src"),
    },
  },
  build: {
    outDir: 'dist',
    assetsDir: 'assets',
    rollupOptions: {
      output: {
        manualChunks: {
<<<<<<< HEAD
          'react-vendor': ['react', 'react-dom'],
          'chart-vendor': ['chart.js', 'html2canvas', 'jspdf'],
          'ui-vendor': [
            '@heroicons/react',
            '@radix-ui/react-tabs',
            'lucide-react'
          ],
          'data-vendor': [
            '@supabase/supabase-js',
            '@tanstack/react-query'
          ],
          'dnd-vendor': [
            '@dnd-kit/core',
            '@dnd-kit/sortable',
            '@dnd-kit/utilities'
          ],
          'router-vendor': ['react-router-dom']
=======
          // React and React DOM
          "react-vendor": ["react", "react-dom"],

          // Chart.js and related
          "chart-vendor": ["chart.js", "html2canvas", "jspdf"],

          // UI libraries
          "ui-vendor": [
            "@heroicons/react",
            "@radix-ui/react-tabs",
            "lucide-react"
          ],

          // Data libraries
          "data-vendor": [
            "@supabase/supabase-js",
            "@tanstack/react-query"
          ],

          // DnD Kit
          "dnd-vendor": [
            "@dnd-kit/core",
            "@dnd-kit/sortable",
            "@dnd-kit/utilities"
          ],

          // Router
          "router-vendor": ["react-router-dom"]
>>>>>>> b4aab0bc
        }
      }
    },
    chunkSizeWarningLimit: 1000,
    sourcemap: true
  }
});<|MERGE_RESOLUTION|>--- conflicted
+++ resolved
@@ -1,22 +1,10 @@
-<<<<<<< HEAD
 import { defineConfig } from 'vite'
 import react from '@vitejs/plugin-react'
 import path from 'path'
 const DIRNAME = new URL('.', import.meta.url).pathname
-=======
-import { defineConfig } from "vite";
-import react from "@vitejs/plugin-react";
-import path from "path";
->>>>>>> b4aab0bc
 
 export default defineConfig({
-<<<<<<< HEAD
   base: '/powerhouse-tracker/',
-=======
-  // ✅ Required for GitHub Pages deployment
-  base: "/powerhouse-tracker/",
-
->>>>>>> b4aab0bc
   plugins: [react()],
   resolve: {
     alias: {
@@ -29,7 +17,6 @@
     rollupOptions: {
       output: {
         manualChunks: {
-<<<<<<< HEAD
           'react-vendor': ['react', 'react-dom'],
           'chart-vendor': ['chart.js', 'html2canvas', 'jspdf'],
           'ui-vendor': [
@@ -47,36 +34,6 @@
             '@dnd-kit/utilities'
           ],
           'router-vendor': ['react-router-dom']
-=======
-          // React and React DOM
-          "react-vendor": ["react", "react-dom"],
-
-          // Chart.js and related
-          "chart-vendor": ["chart.js", "html2canvas", "jspdf"],
-
-          // UI libraries
-          "ui-vendor": [
-            "@heroicons/react",
-            "@radix-ui/react-tabs",
-            "lucide-react"
-          ],
-
-          // Data libraries
-          "data-vendor": [
-            "@supabase/supabase-js",
-            "@tanstack/react-query"
-          ],
-
-          // DnD Kit
-          "dnd-vendor": [
-            "@dnd-kit/core",
-            "@dnd-kit/sortable",
-            "@dnd-kit/utilities"
-          ],
-
-          // Router
-          "router-vendor": ["react-router-dom"]
->>>>>>> b4aab0bc
         }
       }
     },

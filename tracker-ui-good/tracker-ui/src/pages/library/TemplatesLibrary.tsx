--- conflicted
+++ resolved
@@ -2,16 +2,7 @@
 import { Link } from "react-router-dom";
 import { LibraryButtons } from "@/components/program/steps/LibraryButtons";
 import BuilderProgress from "@/components/program/steps/BuilderProgress";
-<<<<<<< HEAD
 import { loadTemplatesLibrary } from "@/lib/data/loadLibraries";
-=======
-import { loadCsv } from "@/lib/loadCsv";
-import type { TemplateCsv } from "@/types/templates";
-import { useTagCatalog } from "@/ui/tags/useTagCatalog";
-import { withDerived } from "@/lib/templates/display";
-import { deriveSessionTimeChip, deriveDifficultyChip } from "@/lib/tags/resolve";
-import { TagChips } from "@/components/TagChips";
->>>>>>> 1cb1b901
 
 type Row = Record<string, string>;
 
@@ -26,116 +17,10 @@
 
     useEffect(() => {
         setLoading(true);
-<<<<<<< HEAD
         (async () => {
             try {
                 const { rows, source } = await loadTemplatesLibrary<Row>();
                 const sorted = [...rows].sort((a, b) => {
-=======
-        const MERGED_URL = `${import.meta.env.BASE_URL}methodology/extraction/templates_merged.csv`;
-        const MASTER_URL = `${import.meta.env.BASE_URL}methodology/extraction/templates_master.csv`;
-        const ADDITIONS_URL = `${import.meta.env.BASE_URL}methodology/extraction/templates_additions.csv`;
-        (async () => {
-            try {
-                // Prefer unified merged CSV if available
-                const mergedTry = await loadCsv<any>(MERGED_URL).catch(() => [] as any[]);
-                if (Array.isArray(mergedTry) && mergedTry.length > 0 && mergedTry[0]?.display_name) {
-                    const mapped: Row[] = mergedTry.map((r) => ({
-                        "Template Name": String(r.display_name || '').trim(),
-                        "Book": String(r.source_book || '').trim(),
-                        "Page": String(r.source_pages || '').trim(),
-                        "Main Work": String(r.core_scheme || '').trim(),
-                        "Supplemental": String(r.supplemental || '').trim(),
-                        "Assistance": String(r.assistance_guideline || '').trim(),
-                        "Conditioning": String(r.conditioning_guideline || '').trim(),
-                        "Leader/Anchor": String(r.leader_anchor || '').trim(),
-                        "Notes": String(r.ui_notes || '').trim(),
-                        category: String((r as any).category || ''),
-                        __id: String((r as any).id || ''),
-                        __source_book: String(r.source_book || ''),
-                        __source_pages: String(r.source_pages || ''),
-                        __tags: String((r as any).tags || '').trim(),
-                        // carry through UI strings into derived display
-                        ui_main: r.ui_main || '',
-                        ui_supplemental: r.ui_supplemental || '',
-                        ui_assistance: r.ui_assistance || '',
-                        ui_conditioning: r.ui_conditioning || '',
-                        ui_notes: r.ui_notes || '',
-                        time_per_session_min: r.time_per_session_min || '',
-                        experience: r.experience || '',
-                    }));
-                    const withDisplay = mapped.map((r) => withDerived(r as any));
-                    const hydrated = withDisplay.map((r) => {
-                        const disp = (r as any).__display || {};
-                        const keys = String(disp.tags || (r as any).__tags || "")
-                            .split("|")
-                            .map((t) => t.trim())
-                            .filter(Boolean);
-                        const tagChips = keys.map((key) => {
-                            const meta = getTagMeta(key);
-                            return { text: meta.label || key, color: (meta as any).color, key } as any;
-                        });
-                        const infoChips: any[] = [];
-                        const timeChip = deriveSessionTimeChip((r as any).time_per_session_min);
-                        if (timeChip) infoChips.push({ text: timeChip });
-                        const diffChip = deriveDifficultyChip((r as any).experience);
-                        if (diffChip) infoChips.push({ text: diffChip });
-                        const la = (r as any).leader_anchor_fit;
-                        if (la) infoChips.push({ text: la });
-                        return { ...(r as any), __display: { ...disp, tagChips, infoChips } } as any;
-                    });
-                    setRows(hydrated as any);
-                    setErr(null);
-                    setLoading(false);
-                    return;
-                }
-
-                const master = await loadCsv<Row>(MASTER_URL).catch(() => [] as Row[]);
-                const additions = await loadCsv<TemplateCsv>(ADDITIONS_URL).catch(() => [] as TemplateCsv[]);
-
-                // Filter empty master rows
-                const cleanMaster = (master as Row[]).filter(
-                    (r) => r && r["Template Name"] && r["Template Name"].trim().length > 0
-                );
-
-                // Merge additions: map to master-like display with extra columns
-                const mappedAdds: Row[] = (additions || []).map((r) => ({
-                    "Template Name": (r.display_name || "").trim(),
-                    "Book": (r.source_book || "").trim(),
-                    "Page": (r.source_pages || "").trim(),
-                    "Main Work": (r.core_scheme || "").trim(),
-                    "Supplemental": (r.supplemental || "").trim(),
-                    "Assistance": (r.assistance_guideline || "").trim(),
-                    "Conditioning": (r.conditioning_guideline || "").trim(),
-                    "Leader/Anchor": (r.leader_anchor || "").trim(),
-                    "Notes": (r.notes || "").trim(),
-                    category: (r as any).category || "",
-                    __id: (r.id || "").trim(),
-                    __source_book: (r.source_book || "").trim(),
-                    __source_pages: (r.source_pages || "").trim(),
-                    __tags: String((r as any).tags || "").trim(),
-                }));
-
-                // De-dupe by kebab id when available, otherwise by normalized name
-                const idFrom = (row: Row) => {
-                    if ((row as any).__id) return String((row as any).__id);
-                    const name = String(row["Template Name"] || "").toLowerCase().trim();
-                    return name
-                        .replace(/^(jack sh\*t|jack shit)$/, 'jackshit')
-                        .replace(/[^a-z0-9]+/g, '-');
-                };
-                const byId = new Map<string, Row>();
-                cleanMaster.forEach((r) => {
-                    const id = idFrom(r);
-                    if (id) byId.set(id, r);
-                });
-                mappedAdds.forEach((r) => {
-                    const id = idFrom(r);
-                    if (!id) return;
-                    byId.set(id, r); // prefer additions
-                });
-                const merged = Array.from(byId.values()).sort((a, b) => {
->>>>>>> 1cb1b901
                     const ca = String((a as any).category || '').toLowerCase();
                     const cb = String((b as any).category || '').toLowerCase();
                     if (ca !== cb) return ca < cb ? -1 : 1;
@@ -143,35 +28,8 @@
                     const tb = String((b["Template Name"] || (b as any).display_name || "")).toLowerCase();
                     return ta < tb ? -1 : ta > tb ? 1 : 0;
                 });
-<<<<<<< HEAD
                 setRows(sorted);
                 setSource(source);
-=======
-
-                // attach derived display fields
-                const withDisplay = merged.map((r) => withDerived(r as any));
-                // Attach unified chips derived from tags + simple metadata so table matches cards
-                const hydrated = withDisplay.map((r) => {
-                    const disp = (r as any).__display || {};
-                    const keys = String(disp.tags || (r as any).__tags || "")
-                        .split("|")
-                        .map((t) => t.trim())
-                        .filter(Boolean);
-                    const tagChips = keys.map((key) => {
-                        const meta = getTagMeta(key);
-                        return { text: meta.label || key, color: (meta as any).color, key } as any;
-                    });
-                    const infoChips: any[] = [];
-                    const timeChip = deriveSessionTimeChip((r as any).time_per_session_min);
-                    if (timeChip) infoChips.push({ text: timeChip });
-                    const diffChip = deriveDifficultyChip((r as any).experience);
-                    if (diffChip) infoChips.push({ text: diffChip });
-                    const la = (r as any).leader_anchor_fit;
-                    if (la) infoChips.push({ text: la });
-                    return { ...(r as any), __display: { ...disp, tagChips, infoChips } } as any;
-                });
-                setRows(hydrated as any);
->>>>>>> 1cb1b901
                 setErr(null);
             } catch (e: any) {
                 setErr(e?.message || "Failed to load library data");

console.log("globals.js loaded");

/*  Maps module functions onto window so legacy inline onclick="" handlers keep working */

import {
  initChart,
  updateChart,
  addVolumeLandmarks,
  resetChart,
  exportChartImage,
} from "./chartManager.js";

import {
  scoreStimulus,
  setProgressionAlgorithm,
  getVolumeProgression,
  analyzeDeloadNeed,
  autoSetIncrement,
  processWeeklyVolumeProgression,
} from "../algorithms/volume.js";

import {
  calculateTargetRIR,
  validateEffortLevel,
  getScheduledRIR,
  processWeeklyLoadAdjustments,
  getLoadProgression,
  simulateWeeklyRIRFeedback,
} from "../algorithms/effort.js";

import {
  analyzeFrequency,
  calculateOptimalFrequency,
  isHighFatigue,
} from "../algorithms/fatigue.js";

import {
  validateLoad,
  validateSets,
  validateMesocycleLength,
} from "../algorithms/validation.js";

import trainingState from "../core/trainingState.js";

/* ----- expose key objects ----- */
window.trainingState = trainingState;

/* ----- UI utility functions ----- */
function hideGuide() {
  document.getElementById("quickStartGuide").style.display = "none";
}
window.hideGuide = hideGuide;

/* ----- expose chart functions ----- */
window.updateChart = updateChart;
window.resetWeeklyData = resetChart;
window.showVolumeLandmarks = addVolumeLandmarks;
window.exportSummary = exportChartImage;

/* ----- expose section toggle (enhanced with display:none) ----- */
window.toggleSection = function (sectionId) {
  const content = document.getElementById(sectionId + "-content");
  const banner = content.previousElementSibling;
  const icon = banner.querySelector(".expand-icon");

  const opening = !content.classList.contains("expanded");

  // ------- EXPAND -------
  if (opening) {
    content.style.display = "block"; // back in flow
    // allow next paint, then add class so CSS transition plays
    requestAnimationFrame(() => {
      content.classList.add("expanded");
      banner.classList.add("expanded");
      // Update icon rotation
      if (icon) {
        icon.style.transform = "rotate(180deg)";
      }
      postHeight(); // send new tall height
    });
  }

  // ------- COLLAPSE -------
  else {
    content.classList.remove("expanded"); // start transition
    banner.classList.remove("expanded");
    // Update icon rotation
    if (icon) {
      icon.style.transform = "rotate(0deg)";
    }

    // when transition ends hide element to drop layout height
    content.addEventListener("transitionend", function handler() {
      content.style.display = "none";
      content.removeEventListener("transitionend", handler);
      postHeight(); // send shorter height
    });
  }
  // helper sends current height to parent iframe
  function postHeight() {
    if (!window.parent || window.parent === window) return;
    try {
      const h = document.documentElement.getBoundingClientRect().height;
      window.parent.postMessage({ phxHeight: h }, "*");
    } catch (err) {
      console.debug("Frame messaging error:", err.message);
    }
  }
};

/* ----- expose RP algorithm functions ----- */
window.scoreStimulus = scoreStimulus;
window.setProgressionAlgorithm = setProgressionAlgorithm;
window.getVolumeProgression = getVolumeProgression;
window.analyzeDeloadNeed = analyzeDeloadNeed;
window.autoSetIncrement = autoSetIncrement;
window.processWeeklyVolumeProgression = processWeeklyVolumeProgression;
window.calculateTargetRIR = calculateTargetRIR;
window.validateEffortLevel = validateEffortLevel;
window.getScheduledRIR = getScheduledRIR;
window.processWeeklyLoadAdjustments = processWeeklyLoadAdjustments;
window.getLoadProgression = getLoadProgression;
window.simulateWeeklyRIRFeedback = simulateWeeklyRIRFeedback;
window.analyzeFrequency = analyzeFrequency;
window.calculateOptimalFrequency = calculateOptimalFrequency;
window.isHighFatigue = isHighFatigue;
window.validateLoad = validateLoad;
window.validateSets = validateSets;
window.validateMesocycleLength = validateMesocycleLength;

/* ----- expose advanced intelligence functions ----- */
import {
  optimizeVolumeLandmarks,
  predictDeloadTiming,
  adaptiveRIRRecommendations,
  detectTrainingPlateaus,
} from "../algorithms/analytics.js";

import {
  selectOptimalExercises,
  generateWeeklyProgram as generateProgram,
} from "../algorithms/exerciseSelection.js";

import { liveMonitor } from "../algorithms/livePerformance.js";
import { advancedIntelligence } from "../algorithms/intelligenceHub.js";

/* ----- expose next-generation features ----- */
import { dataVisualizer } from "../algorithms/dataVisualization.js";
import { wellnessSystem } from "../algorithms/wellnessIntegration.js";
import { periodizationSystem } from "../algorithms/periodizationSystem.js";

/* ----- expose new utility features ----- */
import { dataExportManager } from "../utils/dataExport.js";
import { userFeedbackManager } from "../utils/userFeedback.js";
import { performanceManager } from "../utils/performance.js";

window.optimizeVolumeLandmarks = optimizeVolumeLandmarks;
window.predictDeloadTiming = predictDeloadTiming;
window.adaptiveRIRRecommendations = adaptiveRIRRecommendations;
window.detectTrainingPlateaus = detectTrainingPlateaus;
window.selectOptimalExercises = selectOptimalExercises;
window.generateWeeklyProgram = generateProgram;
window.dataVisualizer = dataVisualizer;
window.wellnessSystem = wellnessSystem;
window.periodizationSystem = periodizationSystem;
window.liveMonitor = liveMonitor;
window.advancedIntelligence = advancedIntelligence;

/* ----- expose new utility systems ----- */
window.dataExportManager = dataExportManager;
window.userFeedbackManager = userFeedbackManager;
window.performanceManager = performanceManager;

/* ----- main UI handlers for buttons ----- */
window.submitFeedback = function () {
  const muscle = document.getElementById("muscleSelect").value;
  const mmc = parseInt(document.getElementById("mmc").value, 10);
  const pump = parseInt(document.getElementById("pump").value, 10);
  const workload = parseInt(document.getElementById("dis").value, 10);
  const soreness = parseInt(document.getElementById("sore").value, 10);
  const actualRIR = document.getElementById("actualRIR").value;

  const perfRadio = document.querySelector('input[name="perf"]:checked');
  const performance = perfRadio ? parseInt(perfRadio.value, 10) : 2;
  // Validate inputs
  if (!muscle || isNaN(mmc) || isNaN(pump) || isNaN(workload)) {
    alert("Please fill in all required fields");
    return;
  }
  // Process with RP algorithms
  const stimulusResult = scoreStimulus({ mmc, pump, disruption: workload });
  const progressionResult = setProgressionAlgorithm(soreness, performance);
  const volumeProgression = getVolumeProgression(muscle, {
    stimulus: { mmc, pump, disruption: workload },
    soreness,
    performance,
    hasIllness: false,
  });

  // Validate RIR if provided
  let rirValidation = null;
  if (actualRIR) {
    rirValidation = validateEffortLevel(parseFloat(actualRIR));
  }

  // Apply changes
  if (progressionResult.setChange !== -99) {
    trainingState.addSets(muscle, progressionResult.setChange);
  }

  // Display results
  const output = document.getElementById("mevOut");
  let html = `
    <div class="feedback-results">
      <div class="main-recommendation">
        <h4>${muscle} Recommendation</h4>
        <p class="advice">${volumeProgression.advice}</p>
        <p class="sets-info">
          ${volumeProgression.currentSets} → ${volumeProgression.projectedSets} sets
          ${volumeProgression.setChange !== 0 ? `(${volumeProgression.setChange > 0 ? "+" : ""}${volumeProgression.setChange})` : ""}
        </p>
      </div>
      
      <div class="algorithm-details">
        <div>
          <strong>Stimulus:</strong> ${stimulusResult.score}/9 
          <span class="stimulus-${stimulusResult.action}">(${stimulusResult.action.replace("_", " ")})</span>
        </div>
        <div>
          <strong>Volume Status:</strong> ${volumeProgression.volumeStatus}
        </div>
        <div>
          <strong>RP Progression:</strong> ${progressionResult.advice}
        </div>
      </div>
    </div>
  `;

  if (rirValidation) {
    html += `
      <div class="rir-feedback ${rirValidation.urgency}">
        <strong>RIR Check:</strong> ${rirValidation.feedback}<br>
        <em>${rirValidation.recommendation}</em>
      </div>
    `;
  }

  if (volumeProgression.deloadRecommended) {
    html += `
      <div class="deload-warning">
        ⚠️ <strong>Deload Recommended</strong>
      </div>
    `;
  }

  output.innerHTML = html;
  output.className = "result success active";

  updateChart();
};

window.analyzeDeload = function () {
  const halfMuscles = document.getElementById("halfMuscles").checked;
  const mrvBreach = document.getElementById("mrvBreach").checked;
  const illness = document.getElementById("illness").checked;
  const lowMotivation = document.getElementById("lowMotivation").checked;

  const analysis = analyzeDeloadNeed();

  // Override with manual inputs
  if (halfMuscles)
    analysis.reasons.push("Most muscles need recovery (manual check)");
  if (mrvBreach)
    analysis.reasons.push("Hit MRV twice consecutively (manual check)");
  if (illness) analysis.reasons.push("Illness/injury present");
  if (lowMotivation) analysis.reasons.push("Low motivation levels");

  const shouldDeload =
    analysis.shouldDeload ||
    halfMuscles ||
    mrvBreach ||
    illness ||
    lowMotivation;

  const output = document.getElementById("deloadOut");

  if (shouldDeload) {
    output.innerHTML = `
      <strong>Deload Recommended</strong><br>
      Reasons: ${analysis.reasons.join(", ")}<br>
      <em>Take 1 week at 50% volume + 25-50% load reduction</em>
    `;
    output.className = "result warning active";

    // Offer to start deload
    setTimeout(() => {
      if (
        confirm(
          "Start deload phase now? This will reduce all muscle volumes to 50% of MEV.",
        )
      ) {
        trainingState.startDeload();
        updateChart();
      }
    }, 1000);
  } else {
    output.innerHTML = "No deload needed - continue current program";
    output.className = "result success active";
  }
};

window.analyzeFrequency = function () {
  const soreDays = parseInt(document.getElementById("soreDays").value, 10);
  const sessionGap = parseInt(document.getElementById("sessionGap").value, 10);
  const trainingAge = document.getElementById("trainingAge").value;
  const muscle = document.getElementById("muscleSelect").value;

  const analysis = analyzeFrequency(soreDays, sessionGap, muscle);
  const optimal = calculateOptimalFrequency(muscle, {
    trainingAge,
    currentVolume: trainingState.currentWeekSets[muscle],
  });

  const output = document.getElementById("freqOut");
  output.innerHTML = `
    <strong>${analysis.recommendation}</strong><br>
    Current: ${sessionGap} days between sessions<br>
    Recovery: ${soreDays} days<br>
    Optimal frequency: ${optimal.recommendedFrequency}x/week (${optimal.setsPerSession} sets/session)
  `;

  const type =
    analysis.urgency === "high"
      ? "warning"
      : analysis.urgency === "medium"
        ? "warning"
        : "success";
  output.className = `result ${type} active`;
};

window.saveLandmarks = function () {
  const muscle = document.getElementById("landmarkMuscle").value;
  const mv = parseInt(document.getElementById("mv").value, 10);
  const mev = parseInt(document.getElementById("mev").value, 10);
  const mav = parseInt(document.getElementById("mav").value, 10);
  const mrv = parseInt(document.getElementById("mrv").value, 10);

  // Validate relationships
  if (mv > mev || mev > mav || mav > mrv) {
    alert("Invalid landmark relationship (MV ≤ MEV ≤ MAV ≤ MRV)");
    return;
  }

  trainingState.updateVolumeLandmarks(muscle, {
    MV: mv,
    MEV: mev,
    MAV: mav,
    MRV: mrv,
  });
  updateChart();

  const output = document.getElementById("volumeOut");
  output.innerHTML = `Landmarks saved for ${muscle}: MV:${mv}, MEV:${mev}, MAV:${mav}, MRV:${mrv}`;
  output.className = "result success active";
};

window.applyVolumePreset = function (level) {
  const muscle = document.getElementById("landmarkMuscle").value;
  const multipliers = {
    beginner: 0.8,
    intermediate: 1.0,
    advanced: 1.2,
  };

  const mult = multipliers[level];
  const baseLandmarks = trainingState.volumeLandmarks[muscle];

  document.getElementById("mv").value = Math.round(baseLandmarks.MV * mult);
  document.getElementById("mev").value = Math.round(baseLandmarks.MEV * mult);
  document.getElementById("mav").value = Math.round(baseLandmarks.MAV * mult);
  document.getElementById("mrv").value = Math.round(baseLandmarks.MRV * mult);
};

window.setupMeso = function () {
  const length = parseInt(document.getElementById("mesoLength").value, 10);
  const week = parseInt(document.getElementById("currentWeekNum").value, 10);
  const goal = document.getElementById("trainingGoal").value;

  const validation = validateMesocycleLength(length, goal);

  if (!validation.isValid) {
    alert(validation.warning);
    return;
  }

  trainingState.mesoLen = length;
  trainingState.weekNo = week;
  trainingState.saveState();

  const output = document.getElementById("mesoOut");
  output.innerHTML = `
    Mesocycle configured: ${length} weeks for ${goal}<br>
    Currently week ${week} (Target RIR: ${trainingState.getTargetRIR().toFixed(1)})<br>
    ${validation.recommendation}
  `;
  output.className = "result success active";
};

/* ----- week progression helpers ----- */
window.advanceToNextWeek = function () {
  trainingState.nextWeek();
  updateChart();
  updateAllDisplays();

  const summary = trainingState.getStateSummary();
  const output =
    document.getElementById("autoVolumeOut") ||
    document.getElementById("volumeOut");

  output.innerHTML = `
    <div class="auto-progression-result">
      <h4>📅 Advanced to Week ${summary.week}</h4>
      <div class="progression-details">
        <div>Week: ${summary.week} of ${summary.meso}</div>
        <div>Block: ${summary.block}</div>
        <div>Target RIR: ${summary.targetRIR.toFixed(1)}</div>
        <div>Phase: ${summary.currentPhase}</div>
      </div>
    </div>
  `;
  output.className = "result success active";

  console.log("Advanced to next week:", summary);
};

/* ----- initialization helpers ----- */
window.initializeAllMusclesAtMEV = function () {
  const muscles = Object.keys(trainingState.volumeLandmarks);

  muscles.forEach((muscle) => {
    trainingState.initializeMuscleAtMEV(muscle);
  });

  updateChart();

  const output =
    document.getElementById("autoVolumeOut") ||
    document.getElementById("volumeOut");
  output.innerHTML = `
    <div class="auto-progression-result">
      <h4>🎯 All muscles initialized at MEV</h4>
      <div class="progression-details">
        ${muscles
          .map(
            (muscle) =>
              `<div>${muscle}: ${trainingState.volumeLandmarks[muscle].MEV} sets (MEV)</div>`,
          )
          .join("")}
      </div>
    </div>
  `;
  output.className = "result success active";

  console.log("All muscles initialized at MEV");
};

/* ----- auto-volume progression demo function ----- */
window.runAutoVolumeProgression = function () {
  // Demo: simulate weekly feedback for all muscles
  const weeklyFeedback = {};
  const muscles = Object.keys(trainingState.volumeLandmarks);
  muscles.forEach((muscle) => {
    const currentSets = trainingState.getWeeklySets(muscle);
    const landmarks = trainingState.volumeLandmarks[muscle];
    const volumeStatus = trainingState.getVolumeStatus(muscle);

    // Generate adaptive feedback based on volume status
    let stimulus, soreness, perf;

    if (volumeStatus === "under-minimum" || volumeStatus === "maintenance") {
      // Low volume = good recovery, potentially low stimulus
      stimulus = Math.floor(Math.random() * 4) + 2; // 2-5 (moderate to low)
      soreness = Math.floor(Math.random() * 2); // 0-1 (low)
      perf = Math.floor(Math.random() * 2) + 1; // 1-2 (same to better)
    } else if (volumeStatus === "optimal") {
      // Optimal volume = moderate stimulus, manageable fatigue
      stimulus = Math.floor(Math.random() * 3) + 4; // 4-6 (moderate)
      soreness = Math.floor(Math.random() * 2) + 1; // 1-2 (mild to moderate)
      perf = Math.floor(Math.random() * 2) + 1; // 1-2 (same to better)
    } else if (volumeStatus === "high") {
      // High volume = good stimulus but building fatigue
      stimulus = Math.floor(Math.random() * 3) + 5; // 5-7 (moderate to high)
      soreness = Math.floor(Math.random() * 2) + 1; // 1-2 (mild to moderate)
      perf = Math.floor(Math.random() * 3); // 0-2 (worse to better)    } else { // maximum
      // At MRV = high fatigue, may need recovery
      stimulus = Math.floor(Math.random() * 4) + 4; // 4-7 (variable)
      soreness = Math.floor(Math.random() * 2) + 2; // 2-3 (moderate to high)
      perf = Math.floor(Math.random() * 2); // 0-1 (worse to same)
    }

    // Generate enhanced fatigue indicators
    let jointAche = 0;
    let perfChange = 0;
    let lastLoad = 100; // Default baseline

    // Higher volume status = more likely to have joint issues and performance drops
    if (volumeStatus === "maximum") {
      jointAche = Math.floor(Math.random() * 3) + 1; // 1-3 (mild to pain)
      perfChange = Math.random() > 0.6 ? -1 : 0; // 40% chance of performance drop
      lastLoad = 95; // Simulate strength drop
    } else if (volumeStatus === "high") {
      jointAche = Math.floor(Math.random() * 2); // 0-1 (none to mild)
      perfChange = Math.random() > 0.8 ? -1 : Math.random() > 0.5 ? 0 : 1; // Mixed performance
      lastLoad = 98; // Slight strength drop
    } else {
      jointAche = Math.floor(Math.random() * 2); // 0-1 (none to mild)
      perfChange = Math.random() > 0.7 ? 1 : 0; // 30% chance of PR
      lastLoad = 102; // Strength increase
    }

    weeklyFeedback[muscle] = {
      stimulus,
      soreness,
      perf,
      jointAche,
      perfChange,
      lastLoad,
      pump: Math.floor(stimulus / 3), // Derive pump from stimulus
      disruption: Math.floor(stimulus / 3), // Derive workload from stimulus
      recoverySession:
        soreness >= 3 || (volumeStatus === "maximum" && Math.random() < 0.3),
    };
  });

  // Process auto-progression
  const result = processWeeklyVolumeProgression(weeklyFeedback, trainingState);
  // Update chart
  updateChart();

  // Show notification
  const message = result.deloadTriggered
    ? `🛑 ${result.recommendation} (${result.mrvHits} muscles at MRV)`
    : `📈 Auto-progression complete (+${Object.values(result.progressionLog).reduce((sum, log) => sum + log.increment, 0)} total sets)`;

  const output =
    document.getElementById("autoVolumeOut") ||
    document.getElementById("volumeOut") ||
    document.createElement("div");
  const progressionDetails = Object.entries(result.progressionLog)
    .map(
      ([muscle, log]) =>
        `<div>${muscle}: ${log.previousSets} → ${log.currentSets} sets (${log.reason})</div>`,
    )
    .join("");
  output.innerHTML = `
    <div class="auto-progression-result">
      <h4>${message}</h4>
      <div class="progression-details">
        ${progressionDetails}
      </div>
    </div>
  `;
  output.className = result.deloadTriggered
    ? "result warning active"
    : "result success active";

  console.log("Auto-progression result:", result);
};

/* ----- RIR Schedule & Load Feedback Functions ----- */
window.runWeeklyLoadAdjustments = function () {
  const muscles = Object.keys(trainingState.volumeLandmarks);
  const currentWeek = trainingState.weekNo;

  // Simulate weekly RIR feedback
  const weeklyRIRFeedback = simulateWeeklyRIRFeedback(muscles, currentWeek);

  // Process load adjustments
  const adjustmentResult = processWeeklyLoadAdjustments(weeklyRIRFeedback);

  // Update display
  const output =
    document.getElementById("autoVolumeOut") ||
    document.getElementById("volumeOut") ||
    document.createElement("div");

  const adjustmentDetails = Object.entries(adjustmentResult.adjustments)
    .map(
      ([muscle, adj]) =>
        `<div class="load-adjustment ${adj.urgency}">
      <strong>${muscle}:</strong> ${adj.loadAdjustment > 0 ? "+" : ""}${adj.loadAdjustment.toFixed(1)}% 
      (${adj.currentRIR.toFixed(1)} vs ${adj.targetRIR.toFixed(1)} RIR)
      <div class="adjustment-reason">${adj.reason}</div>
    </div>`,
    )
    .join("");

  output.innerHTML = `
    <div class="auto-progression-result">
      <h4>⚖️ Weekly Load Adjustments - Week ${adjustmentResult.week}</h4>
      <div class="rir-summary">
        <div>Target RIR: ${adjustmentResult.targetRIR.toFixed(1)}</div>
        <div>Muscles Adjusted: ${adjustmentResult.summary.musclesAdjusted}/${adjustmentResult.summary.totalMuscles}</div>
        <div>Avg Load Change: ${adjustmentResult.summary.avgLoadChange > 0 ? "+" : ""}${adjustmentResult.summary.avgLoadChange.toFixed(1)}%</div>
      </div>
      <div class="load-adjustments">
        ${adjustmentDetails}
      </div>
    </div>
  `;
  output.className = "result success active";

  console.log("Weekly load adjustments:", adjustmentResult);
};

window.showNextWeekLoadProgression = function () {
  const muscles = Object.keys(trainingState.volumeLandmarks);
  const progressions = [];

  muscles.forEach((muscle) => {
    // Simulate session history for the muscle
    const sessionHistory = {
      averageRIR:
        getScheduledRIR(trainingState.weekNo, trainingState.mesoLen) +
        (Math.random() * 2 - 1),
    };

    const progression = getLoadProgression(muscle, sessionHistory);
    progressions.push(progression);
  });

  const output =
    document.getElementById("autoVolumeOut") ||
    document.getElementById("volumeOut") ||
    document.createElement("div");

  const progressionDetails = progressions
    .map(
      (prog) =>
        `<div class="load-progression">
      <strong>${prog.muscle}:</strong> ${prog.loadIncrease > 0 ? "+" : ""}${prog.loadIncrease}% 
      (${prog.currentRIR.toFixed(1)} → ${prog.nextRIR.toFixed(1)} RIR)
      <div class="progression-recommendation">${prog.recommendation}</div>
    </div>`,
    )
    .join("");

  const nextWeek = trainingState.weekNo + 1;
  const nextRIR = getScheduledRIR(nextWeek, trainingState.mesoLen);

  output.innerHTML = `
    <div class="auto-progression-result">
      <h4>📈 Load Progression for Week ${nextWeek}</h4>
      <div class="rir-summary">
        <div>Next Week Target RIR: ${nextRIR.toFixed(1)}</div>
        <div>Total Muscles: ${progressions.length}</div>
        <div>Avg Load Increase: +${(progressions.reduce((sum, p) => sum + p.loadIncrease, 0) / progressions.length).toFixed(1)}%</div>
      </div>
      <div class="load-progressions">
        ${progressionDetails}
      </div>
    </div>
  `;
  output.className = "result success active";

  console.log("Next week load progressions:", progressions);
};

window.showRIRSchedule = function () {
  const mesoLength = trainingState.mesoLen;
  const currentWeek = trainingState.weekNo;

  const schedule = [];
  for (let week = 1; week <= mesoLength; week++) {
    const scheduledRIR = getScheduledRIR(week, mesoLength);
    const isCurrent = week === currentWeek;
    schedule.push({
      week,
      rir: scheduledRIR,
      isCurrent,
      intensity:
        scheduledRIR >= 2.5
          ? "Low"
          : scheduledRIR >= 2.0
            ? "Moderate"
            : scheduledRIR >= 1.0
              ? "High"
              : "Maximum",
    });
  }

  const output =
    document.getElementById("autoVolumeOut") ||
    document.getElementById("volumeOut") ||
    document.createElement("div");

  const scheduleDisplay = schedule
    .map(
      (item) =>
        `<div class="rir-week ${item.isCurrent ? "current-week" : ""}">
      <strong>Week ${item.week}:</strong> ${item.rir.toFixed(1)} RIR (${item.intensity})
      ${item.isCurrent ? " ← Current" : ""}
    </div>`,
    )
    .join("");

  output.innerHTML = `
    <div class="auto-progression-result">
      <h4>📅 RIR Schedule - ${mesoLength} Week Mesocycle</h4>
      <div class="rir-schedule">
        ${scheduleDisplay}
      </div>
      <div class="schedule-notes">
        <div>• Scheduled progression follows RP guidelines</div>
        <div>• Lower RIR = Higher intensity (closer to failure)</div>
        <div>• Deload after final week</div>
      </div>
    </div>
  `;
  output.className = "result success active";

  console.log("RIR Schedule:", schedule);
};
/* ----- Advanced Intelligence UI Functions ----- */

// Live Performance Monitoring
let sessionActive = false;
let currentSetNumber = 0;

window.startLiveSession = function () {
  const exercise = document.getElementById("liveExercise").value;
  const muscle = document.getElementById("liveMuscle").value;
  const plannedSets = parseInt(document.getElementById("plannedSets").value);
  const targetRIR = trainingState.getTargetRIR();

  const result = liveMonitor.startSession({
    muscle: muscle,
    exercise: exercise,
    plannedSets: plannedSets,
    targetRIR: targetRIR,
  });

  sessionActive = true;
  currentSetNumber = 0;

  // Update UI
  document.getElementById("startSessionBtn").style.display = "none";
  document.getElementById("logSetBtn").style.display = "inline-block";
  document.getElementById("endSessionBtn").style.display = "inline-block";
  document.getElementById("liveMonitor").style.display = "block";

  const output = document.getElementById("liveMonitorOut");
  output.innerHTML = `<strong>🎮 Live Session Started!</strong><br>${result.message}<br><br>Target RIR: ${targetRIR}<br>Planned Sets: ${plannedSets}`;
  output.className = "result success active";
};

window.logTrainingSet = function () {
  if (!sessionActive) {
    alert("Please start a session first!");
    return;
  }

  currentSetNumber++;

  // Simulate realistic set data (in real app, this would come from user input)
  const setData = {
    weight: 80 + (Math.random() * 10 - 5), // 75-85kg range
    reps: 8 + Math.floor(Math.random() * 3), // 8-10 reps
    rir: 1.5 + Math.random() * 1, // 1.5-2.5 RIR
    rpe: null,
    techniqueRating: 7 + Math.floor(Math.random() * 3), // 7-9 rating
    notes: `Set ${currentSetNumber} - simulated`,
  };

  const result = liveMonitor.logSet(setData);

  // Update live display
  updateLiveDisplay({
    sessionProgress: liveMonitor.getSessionProgress(),
    setInfo: { rir: setData.rir },
  });

  // Show feedback
  showSetFeedback(result);
};

window.endLiveSession = function () {
  if (!sessionActive) {
    alert("No active session to end!");
    return;
  }

  const summary = liveMonitor.endSession();
  sessionActive = false;
  currentSetNumber = 0;

  // Update UI
  document.getElementById("startSessionBtn").style.display = "inline-block";
  document.getElementById("logSetBtn").style.display = "none";
  document.getElementById("endSessionBtn").style.display = "none";
  document.getElementById("liveMonitor").style.display = "none";

  showSessionSummary(summary);
};

function updateLiveDisplay(data) {
  if (data.sessionProgress) {
    document.getElementById("currentSet").textContent =
      data.sessionProgress.completedSets;
    document.getElementById("sessionProgress").textContent =
      Math.round(data.sessionProgress.progressPercentage) + "%";
    document.getElementById("totalLoad").textContent =
      data.sessionProgress.totalLoad;
  }
  if (data.setInfo) {
    document.getElementById("currentRIR").textContent =
      data.setInfo.rir.toFixed(1);
  }
}

function showSetFeedback(data) {
  const output = document.getElementById("liveMonitorOut");
  output.className = `result ${data.feedback.type} active`;

  let html = `<strong>Set ${currentSetNumber} Feedback:</strong><br>`;
  html += `${data.feedback.message}<br><br>`;

  if (data.nextSetRecommendations.rationale.length > 0) {
    html += `<strong>Next Set Recommendations:</strong><br>`;
    html += `Weight: ${data.nextSetRecommendations.weight}kg<br>`;
    html += `Rest: ${data.nextSetRecommendations.rest}<br>`;
    html += `Strategy: ${data.nextSetRecommendations.strategy}<br>`;
    html += `Rationale: ${data.nextSetRecommendations.rationale.join(", ")}<br>`;
  }

  output.innerHTML = html;
}

function showSessionSummary(data) {
  const output = document.getElementById("liveMonitorOut");
  output.className = "result success active";

  let html = `<strong>🎯 Session Complete!</strong><br><br>`;
  html += `<strong>Performance Grade:</strong> ${data.performance.targetAchievement.grade}<br>`;
  html += `<strong>Consistency Rating:</strong> ${data.performance.consistency.rating}<br>`;
  html += `<strong>Total Load:</strong> ${data.progress.totalLoad}<br>`;
  html += `<strong>Duration:</strong> ${data.progress.duration} minutes<br><br>`;

  if (data.recommendations.length > 0) {
    html += `<strong>Recommendations:</strong><br>`;
    data.recommendations.forEach((rec) => {
      html += `• ${rec.message}<br>`;
    });
  }

  output.innerHTML = html;
}

// Intelligence Hub Functions
window.initializeIntelligence = function () {
  const output = document.getElementById("intelligenceOut");
  output.innerHTML =
    '<div class="loading"></div> Initializing Advanced Training Intelligence...';
  output.className = "result active";

  setTimeout(() => {
    const result = advancedIntelligence.initialize();

    let html = "<strong>🧠 Intelligence System Initialized!</strong><br><br>";
    html += `<strong>Analytics:</strong> ${result.analytics ? "✅ Enabled" : "❌ Disabled (need more data)"}<br>`;
    html += `<strong>Exercise Selection:</strong> ${result.exerciseSelection ? "✅ Enabled" : "❌ Disabled"}<br>`;
    html += `<strong>Live Monitoring:</strong> ${result.liveMonitoring ? "✅ Enabled" : "❌ Disabled"}<br><br>`;
    html += `<strong>Status:</strong> ${result.message}`;

    // Update status indicators
    document.getElementById("analyticsStatus").textContent = result.analytics
      ? "✅"
      : "❌";
    document.getElementById("exerciseStatus").textContent =
      result.exerciseSelection ? "✅" : "❌";
    document.getElementById("liveStatus").textContent = result.liveMonitoring
      ? "✅"
      : "❌";
    document.getElementById("hubStatus").textContent = "✅";

    output.className = "result success active";
    output.innerHTML = html;
  }, 1500);
};

window.getWeeklyIntelligence = function () {
  const output = document.getElementById("intelligenceOut");
  output.innerHTML =
    '<div class="loading"></div> Generating weekly intelligence report...';
  output.className = "result active";

  setTimeout(() => {
    const intelligence = advancedIntelligence.getWeeklyIntelligence();

    let html = "<strong>📈 Weekly Intelligence Report</strong><br><br>";
    html += `<strong>Week:</strong> ${intelligence.week}, Block: ${intelligence.block}<br><br>`;

    if (intelligence.recommendations.length > 0) {
      html += "<strong>🎯 Recommendations:</strong><br>";
      intelligence.recommendations.forEach((rec) => {
        html += `• [${rec.urgency.toUpperCase()}] ${rec.message}<br>`;
      });
      html += "<br>";
    }

    if (intelligence.optimizations.length > 0) {
      html += "<strong>🔧 Available Optimizations:</strong><br>";
      intelligence.optimizations.forEach((opt) => {
        html += `• ${opt.type}: ${opt.recommendation || opt.muscle}<br>`;
      });
      html += "<br>";
    }

    if (intelligence.riskAssessment) {
      html += `<strong>⚠️ Risk Level:</strong> ${intelligence.riskAssessment.riskLevel.toUpperCase()}<br>`;
      html += `<strong>Risk Score:</strong> ${intelligence.riskAssessment.riskScore}/100<br>`;
    }

    // Show in intelligence panel
    document.getElementById("intelligencePanel").style.display = "block";
    document.getElementById("intelligenceContent").innerHTML = `
      <div class="recommendation">
        <strong>📊 Current Assessment</strong><br>
        Week ${intelligence.week} analysis shows ${intelligence.recommendations.length} active recommendations
        and ${intelligence.optimizations.length} optimization opportunities.
      </div>
    `;

    output.className = "result success active";
    output.innerHTML = html;
  }, 2000);
};

window.getOptimalExercises = function () {
  const output = document.getElementById("intelligenceOut");
  output.innerHTML =
    '<div class="loading"></div> Analyzing optimal exercises for current training state...';
  output.className = "result active";

  setTimeout(() => {
    const muscle = "Chest"; // Example muscle
    const exercises = selectOptimalExercises(muscle, {
      availableEquipment: ["barbell", "dumbbells", "cables"],
      trainingGoal: "hypertrophy",
      experienceLevel: "intermediate",
      fatigueLevel: 4,
      timeConstraint: "moderate",
    });

    let html = "<strong>💡 Smart Exercise Recommendations</strong><br><br>";
    html += `<strong>For ${muscle}:</strong><br>`;

    exercises.slice(0, 3).forEach((exercise, index) => {
      html += `${index + 1}. <strong>${exercise.name}</strong> (Score: ${exercise.score.toFixed(1)})<br>`;
      html += `   Sets: ${exercise.sets}, Reps: ${exercise.repRange[0]}-${exercise.repRange[1]}<br>`;
      html += `   ${exercise.reasoning}<br><br>`;
    });

    output.className = "result success active";
    output.innerHTML = html;
  }, 1500);
};

window.assessTrainingRisk = function () {
  const output = document.getElementById("intelligenceOut");
  output.innerHTML =
    '<div class="loading"></div> Assessing training risk factors...';
  output.className = "result active";

  setTimeout(() => {
    const riskAssessment = advancedIntelligence.assessTrainingRisk();

    let html = "<strong>⚠️ Training Risk Assessment</strong><br><br>";
    html += `<strong>Risk Score:</strong> ${riskAssessment.riskScore}/100<br>`;
    html += `<strong>Risk Level:</strong> ${riskAssessment.riskLevel.toUpperCase()}<br><br>`;

    if (riskAssessment.riskFactors.length > 0) {
      html += "<strong>Risk Factors:</strong><br>";
      riskAssessment.riskFactors.forEach((factor) => {
        html += `• ${factor}<br>`;
      });
      html += "<br>";
    }

    if (riskAssessment.recommendations.length > 0) {
      html += "<strong>Recommendations:</strong><br>";
      riskAssessment.recommendations.forEach((rec) => {
        html += `• ${rec}<br>`;
      });
    }

    const urgency =
      riskAssessment.riskLevel === "low"
        ? "success"
        : riskAssessment.riskLevel === "moderate"
          ? "warning"
          : "error";
    output.className = `result ${urgency} active`;
    output.innerHTML = html;
  }, 2000);
};

// Analytics Functions
window.optimizeVolumeLandmarks = function () {
  const output = document.getElementById("analyticsOut");
  output.innerHTML =
    '<div class="loading"></div> Analyzing historical data for volume optimization...';
  output.className = "result active";

  setTimeout(() => {
    // Mock historical data for demo
    const mockHistoricalData = [
      { sets: 8, avgStimulus: 7, avgFatigue: 2, performanceChange: 1 },
      { sets: 10, avgStimulus: 8, avgFatigue: 3, performanceChange: 1 },
      { sets: 12, avgStimulus: 8, avgFatigue: 4, performanceChange: 0 },
      { sets: 14, avgStimulus: 7, avgFatigue: 6, performanceChange: -1 },
    ];

    const optimized = optimizeVolumeLandmarks("Chest", mockHistoricalData);

    let html =
      "<strong>📊 Volume Landmark Optimization Results:</strong><br><br>";
    html += `<strong>Optimized Landmarks for Chest:</strong><br>`;
    html += `MEV: ${optimized.MEV} sets<br>`;
    html += `MAV: ${optimized.MAV} sets<br>`;
    html += `MRV: ${optimized.MRV} sets<br><br>`;
    html += `<strong>Confidence:</strong> ${optimized.confidence}%<br>`;

    output.className = "result success active";
    output.innerHTML = html;
  }, 2000);
};

window.predictDeloadTiming = function () {
  const output = document.getElementById("analyticsOut");
  output.innerHTML =
    '<div class="loading"></div> Analyzing fatigue patterns and performance trends...';
  output.className = "result active";

  setTimeout(() => {
    const mockMetrics = {
      weeklyFatigueScore: [3, 4, 6, 7],
      performanceTrend: [85, 82, 78, 75],
      volumeProgression: [40, 44, 48, 52],
      motivationLevel: 6,
      sleepQuality: 7,
    };

    const prediction = predictDeloadTiming(mockMetrics);

    let html = "<strong>🔮 Deload Prediction Analysis:</strong><br><br>";
    html += `<strong>Weeks Until Deload:</strong> ${prediction.weeksUntilDeload}<br>`;
    html += `<strong>Confidence:</strong> ${prediction.confidence}%<br>`;
    html += `<strong>Primary Indicator:</strong> ${prediction.primaryIndicator}<br>`;
    html += `<strong>Recommended Action:</strong> ${prediction.recommendedAction}<br>`;

    const urgency = prediction.weeksUntilDeload <= 2 ? "warning" : "success";
    output.className = `result ${urgency} active`;
    output.innerHTML = html;
  }, 2500);
};

window.detectPlateaus = function () {
  const output = document.getElementById("analyticsOut");
  output.innerHTML =
    '<div class="loading"></div> Analyzing training plateaus and stagnation patterns...';
  output.className = "result active";

  setTimeout(() => {
    const mockTrainingData = {
      weeklyPerformance: [85, 84, 83, 83, 82, 82],
      weeklyVolume: [45, 47, 48, 48, 48, 48],
      weeklyIntensity: [7, 7.5, 8, 8, 8, 8],
      weeklyFatigue: [3, 4, 5, 6, 7, 8],
    };

    const plateauAnalysis = detectTrainingPlateaus(mockTrainingData);

    let html = "<strong>📈 Plateau Detection Results:</strong><br><br>";

    if (plateauAnalysis.plateauDetected) {
      html += `<strong>🚨 Plateau Detected:</strong> ${plateauAnalysis.plateauType}<br>`;
      html += `<strong>Urgency Level:</strong> ${plateauAnalysis.urgency}<br><br>`;
      html += `<strong>💡 Recommended Interventions:</strong><br>`;
      plateauAnalysis.interventions.forEach((intervention) => {
        html += `• ${intervention}<br>`;
      });
      output.className = "result warning active";
    } else {
      html += `<strong>✅ No Plateau Detected</strong><br>`;
      html += `Training progression appears healthy.<br><br>`;
      html += `Continue current program with monitoring.`;
      output.className = "result success active";
    }

    output.innerHTML = html;
  }, 2000);
};

window.getAdaptiveRIR = function () {
  const output = document.getElementById("analyticsOut");
  output.innerHTML =
    '<div class="loading"></div> Analyzing RIR patterns for personalized recommendations...';
  output.className = "result active";

  setTimeout(() => {
    const mockRIRHistory = [
      { actualRIR: 2.5, targetRIR: 2, nextDayFatigue: 3, recoveryDays: 2 },
      { actualRIR: 1.5, targetRIR: 1, nextDayFatigue: 4, recoveryDays: 3 },
      { actualRIR: 3, targetRIR: 2, nextDayFatigue: 2, recoveryDays: 1 },
    ];

    const adaptiveRIR = adaptiveRIRRecommendations("Chest", mockRIRHistory);

    let html = "<strong>🎛️ Adaptive RIR Recommendations:</strong><br><br>";
    html += `<strong>Recommended RIR:</strong> ${adaptiveRIR.recommendedRIR}<br>`;
    html += `<strong>Confidence:</strong> ${adaptiveRIR.confidence}%<br>`;
    html += `<strong>Reasoning:</strong> ${adaptiveRIR.reasoning}<br><br>`;
    html += `<strong>Personalization Notes:</strong><br>`;
    adaptiveRIR.personalizedFactors.forEach((factor) => {
      html += `• ${factor}<br>`;
    });

    output.className = "result success active";
    output.innerHTML = html;
  }, 1500);
};

// Program Generator Function
window.generateWeeklyProgram = function () {
  const output = document.getElementById("programOut");
  output.innerHTML =
    '<div class="loading"></div> Generating intelligent weekly program...';
  output.className = "result active";

  setTimeout(() => {
    const days = parseInt(document.getElementById("programDays").value);
    const split = document.getElementById("programSplit").value;
    const sessionTime = parseInt(document.getElementById("sessionTime").value);
    const experience = document.getElementById("experienceLevel").value;

    const program = generateProgram({
      daysPerWeek: days,
      splitType: split,
      experienceLevel: experience,
      timePerSession: sessionTime,
    });

    let html = "<strong>📋 Generated Weekly Program:</strong><br><br>";
    html += `<strong>Split Type:</strong> ${program.splitType}<br>`;
    html += `<strong>Days Per Week:</strong> ${program.daysPerWeek}<br><br>`;

    program.sessions.forEach((session) => {
      html += `<strong>Day ${session.day}: ${session.name}</strong><br>`;
      session.exercises.forEach((exercise) => {
        html += `• ${exercise.exercise} - ${exercise.sets} sets x ${exercise.reps[0]}-${exercise.reps[1]} reps<br>`;
      });
      html += "<br>";
    });

    output.className = "result success active";
    output.innerHTML = html;
  }, 2000);
};

/* ----- new utility system functions ----- */

// Data Export Functions
window.exportAllData = function (format = "json") {
  const result = dataExportManager.exportAllData(format, {
    includePersonalData: true,
    includeAnalytics: true,
    includeWellness: true,
  });

  if (result.success) {
    console.log(`✅ Data exported successfully: ${result.filename}`);
    showSystemMessage(
      `📤 Data exported: ${result.filename} (${(result.size / 1024).toFixed(1)}KB)`,
      "success",
    );
  } else {
    console.error("❌ Export failed:", result.error);
    showSystemMessage(`❌ Export failed: ${result.error}`, "error");
  }
};

window.createBackup = function () {
  const result = dataExportManager.createAutoBackup();

  if (result.success) {
    console.log("✅ Backup created:", result.backupKey);
    showSystemMessage(
      `💾 Backup created successfully (${result.dataPoints} data points)`,
      "success",
    );
  } else {
    console.error("❌ Backup failed:", result.error);
    showSystemMessage(`❌ Backup failed: ${result.error}`, "error");
  }
};

window.viewBackups = function () {
  const backups = dataExportManager.getAvailableBackups();
  let html = "<strong>📦 Available Backups:</strong><br><br>";

  if (backups.length === 0) {
    html += "<p>No backups available. Create your first backup!</p>";
  } else {
    backups.forEach((backup) => {
      const date = new Date(backup.date).toLocaleString();
      const size = (backup.size / 1024).toFixed(1);
      html += `<div style="margin: 10px 0; padding: 10px; background: rgba(255,255,255,0.05); border-radius: 8px;">`;
      html += `<strong>📅 ${date}</strong><br>`;
      html += `📊 ${backup.dataPoints} data points | 💾 ${size}KB<br>`;
      html += `<button onclick="restoreBackup('${backup.key}')" style="margin-top: 5px; padding: 5px 10px; background: #3b82f6; color: white; border: none; border-radius: 4px; cursor: pointer;">Restore</button>`;
      html += `</div>`;
    });
  }

  const output =
    document.getElementById("backupResults") ||
    createSystemOutput("backupResults");
  output.innerHTML = html;
  output.className = "result active";
};

window.restoreBackup = function (backupKey) {
  if (confirm("⚠️ This will overwrite your current data. Are you sure?")) {
    const result = dataExportManager.restoreFromBackup(backupKey);

    if (result.success) {
      showSystemMessage(
        "✅ Backup restored successfully! Refreshing page...",
        "success",
      );
      setTimeout(() => location.reload(), 2000);
    } else {
      showSystemMessage(`❌ Restore failed: ${result.error}`, "error");
    }
  }
};

// Performance Functions
window.getPerformanceReport = function () {
  const report = performanceManager.generatePerformanceReport();

  let html = "<strong>⚡ Performance Report:</strong><br><br>";
  html += `<strong>📊 Load Performance:</strong><br>`;
  html += `• Average Load Time: ${Math.round(report.performance.averageLoadTime)}ms<br>`;
  html += `• 95th Percentile: ${Math.round(report.performance.loadTimeP95)}ms<br><br>`;

  html += `<strong>💾 Memory Usage:</strong><br>`;
  html += `• Current: ${report.memory.currentUsage.toFixed(1)}MB<br>`;
  html += `• Peak: ${report.memory.peakUsage.toFixed(1)}MB<br><br>`;

  html += `<strong>🖱️ Interactions:</strong><br>`;
  html += `• Total: ${report.interactions.totalInteractions}<br>`;
  html += `• Average Delay: ${Math.round(report.interactions.averageDelay)}ms<br><br>`;

  if (report.recommendations.length > 0) {
    html += `<strong>💡 Recommendations:</strong><br>`;
    report.recommendations.forEach((rec) => {
      const priority =
        rec.priority === "high"
          ? "🔴"
          : rec.priority === "medium"
            ? "🟡"
            : "🟢";
      html += `${priority} ${rec.message}<br>`;
    });
  }

  const output =
    document.getElementById("performanceResults") ||
    createSystemOutput("performanceResults");
  output.innerHTML = html;
  output.className = "result active";
};

window.clearPerformanceData = function () {
  if (confirm("Clear all performance monitoring data?")) {
    performanceManager.clearOldMetrics();
    localStorage.removeItem("performance-issues");
    showSystemMessage("🧹 Performance data cleared", "success");
  }
};

// User Feedback Functions
window.openFeedbackWidget = function () {
  userFeedbackManager.openFeedbackPanel();
};

window.getUserAnalytics = function () {
  const analytics = userFeedbackManager.generateAnalyticsDashboard();

  let html = "<strong>📈 Usage Analytics:</strong><br><br>";
  html += `<strong>📱 Usage Stats:</strong><br>`;
  html += `• Total Sessions: ${analytics.usage.totalSessions}<br>`;
  html += `• Average Duration: ${analytics.usage.averageSessionDuration} minutes<br>`;
  html += `• Features Used: ${analytics.usage.featuresUsed}<br>`;
  html += `• Most Used: ${analytics.usage.mostUsedFeature}<br><br>`;

  if (analytics.feedback.totalFeedback > 0) {
    html += `<strong>💬 Feedback Summary:</strong><br>`;
    html += `• Total Feedback: ${analytics.feedback.totalFeedback}<br>`;
    html += `• Average Rating: ${analytics.feedback.averageRating}/5 ⭐<br><br>`;
  }

  if (analytics.insights.length > 0) {
    html += `<strong>💡 Insights:</strong><br>`;
    analytics.insights.forEach((insight) => {
      const icon =
        insight.type === "milestone"
          ? "🎉"
          : insight.type === "satisfaction"
            ? "⭐"
            : insight.type === "advanced"
              ? "🧠"
              : "💡";
      html += `${icon} ${insight.message}<br>`;
    });
  }

  const output =
    document.getElementById("analyticsResults") ||
    createSystemOutput("analyticsResults");
  output.innerHTML = html;
  output.className = "result active";
};

// Authentication handlers
import { signIn, signUp, signOut, onAuth, supa } from "../core/db.js";

// DOM elements for auth
const authEmail = document.getElementById("authEmail");
const authPass = document.getElementById("authPass");

// Helper function for auth loading state
function setAuthLoading(isLoading) {
  const spinner = document.getElementById("authSpinner");
  const btnLogin = document.getElementById("btnLogin");
  const btnSignUp = document.getElementById("btnSignUp");
  if (!spinner || !btnLogin || !btnSignUp) return;
  spinner.style.display = isLoading ? "inline" : "none";
  btnLogin.disabled = isLoading;
  btnSignUp.disabled = isLoading;
}

/**
 * Handle user sign in * Uses email/password from auth form fields
 */
window.handleSignIn = async function () {
  const email = authEmail.value.trim();
  const pass = authPass.value;
  setAuthLoading(true);
  const { error, data } = await signIn(email, pass);
  setAuthLoading(false);
  if (error) return alert(error.message);
<<<<<<< HEAD
  document.getElementById("authModal")?.classList.add("hidden"); // hide modal on success
=======
  authModal?.classList.add("hidden"); // hide modal on success
>>>>>>> 69677b32
  console.log("Logged-in session:", data);
};

/**
 * Handle user sign up
 * Uses email/password from auth form fields
 */
window.handleSignUp = async function () {
  const email = authEmail.value.trim();
  const pass = authPass.value;
  setAuthLoading(true);
  const { error, data } = await signUp(email, pass);
  setAuthLoading(false);
  if (error) return alert(error.message);
<<<<<<< HEAD
  document.getElementById("authModal")?.classList.add("hidden");
=======
  authModal?.classList.add("hidden");
>>>>>>> 69677b32
  console.log("Signed-up session:", data);
};

/**
 * Handle user sign out
 */
window.handleSignOut = async function () {
  await supa.auth.signOut();
<<<<<<< HEAD
  document.getElementById("authModal")?.classList.remove("hidden");
=======
  authModal?.classList.remove("hidden");
>>>>>>> 69677b32
};

// Handle authentication state changes
onAuth((sess) => {
  const modal = document.getElementById("authModal");
  modal?.classList.toggle("hidden", !!sess);

  const signOutBtn = document.getElementById("signOutBtn");
  if (signOutBtn) signOutBtn.style.display = sess ? "inline-block" : "none";

  console.log("Auth session", sess);
});

/* Temporary stubs to satisfy ESLint — replace with real logic */
export function showSystemMessage(msg = "") {
  console.warn("showSystemMessage stub:", msg);
}
export function createSystemOutput(data = {}) {
  console.warn("createSystemOutput stub:", data);
}
export function updateAllDisplays() {
  const c = document.querySelector('[data-muscle="chest"]');
  const d = trainingState.weeklyVolume?.Chest;
  if (!c || !d) return;
  const b = c.querySelector(".vol-badge");
  b.textContent = `${d.current} sets`;
  c.querySelector(".volume-fill").style.width =
    `${Math.min((d.current / d.MRV) * 100, 100)}%`;
  const col =
    d.current >= d.MRV
      ? "#ef4444"
      : d.current >= d.MAV
        ? "#f59e0b"
        : d.current >= d.MEV
          ? "#10b981"
          : "#6b7280";
  b.style.backgroundColor = col;
}

console.log("globals loaded – auth handlers ready");<|MERGE_RESOLUTION|>--- conflicted
+++ resolved
@@ -1362,11 +1362,7 @@
   const { error, data } = await signIn(email, pass);
   setAuthLoading(false);
   if (error) return alert(error.message);
-<<<<<<< HEAD
   document.getElementById("authModal")?.classList.add("hidden"); // hide modal on success
-=======
-  authModal?.classList.add("hidden"); // hide modal on success
->>>>>>> 69677b32
   console.log("Logged-in session:", data);
 };
 
@@ -1381,11 +1377,7 @@
   const { error, data } = await signUp(email, pass);
   setAuthLoading(false);
   if (error) return alert(error.message);
-<<<<<<< HEAD
   document.getElementById("authModal")?.classList.add("hidden");
-=======
-  authModal?.classList.add("hidden");
->>>>>>> 69677b32
   console.log("Signed-up session:", data);
 };
 
@@ -1394,11 +1386,7 @@
  */
 window.handleSignOut = async function () {
   await supa.auth.signOut();
-<<<<<<< HEAD
   document.getElementById("authModal")?.classList.remove("hidden");
-=======
-  authModal?.classList.remove("hidden");
->>>>>>> 69677b32
 };
 
 // Handle authentication state changes

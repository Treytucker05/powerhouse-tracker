/**
 * LogSet Algorithm Tests
 * Tests for Phase-4 set logging functionality
 */

<<<<<<< HEAD
import { vi as jest } from 'vitest';
=======
import { vi } from 'vitest';
>>>>>>> 80bf0ce7

// Mock the trainingState module
const mockTrainingState = {
  currentWorkout: null,
  workoutHistory: [],
  currentWeek: 1,
  currentMesocycle: 1,
  programVersion: '1.0',
  volumeLandmarks: {
    chest: { MV: 10, MRV: 20 },
    back: { MV: 12, MRV: 24 }
  }
};

// Mock the core module
jest.unstable_mockModule('../js/core/trainingState.js', () => ({
  default: mockTrainingState,
  saveState: vi.fn()
}));

// Import the modules after mocking
const { logSet } = await import('../js/algorithms/workout.js');

describe('LogSet Algorithm', () => {
  let mockSession;

  beforeEach(() => {
    // Reset mock state before each test
    mockTrainingState.currentWorkout = null;
    
    // Create a fresh mock session for each test
    mockSession = {
      id: 'test-workout-123',
      startTime: '2024-01-15T10:00:00Z',
      status: 'active',
      exercises: [],
      totalSets: 0,
      totalVolume: 0,
      sessionType: 'standard',
      muscleGroups: [],
      notes: '',
      metadata: {
        week: 1,
        mesocycle: 1,
        programVersion: '1.0'
      }
    };
  });

  describe('logSet validation', () => {
    test('should throw error when no session provided', () => {
      const setData = {
        exercise: 'Bench Press',
        weight: 135,
        reps: 10,
        rir: 2
      };

      expect(() => logSet(null, setData)).toThrow('No active workout session provided');
    });

    test('should throw error when session is not active', () => {
      mockSession.status = 'completed';
      const setData = {
        exercise: 'Bench Press',
        weight: 135,
        reps: 10,
        rir: 2
      };

      expect(() => logSet(mockSession, setData)).toThrow('Cannot log set - workout session is not active');
    });

    test('should throw error when setData is invalid', () => {
      expect(() => logSet(mockSession, null)).toThrow('Invalid set data provided');
      expect(() => logSet(mockSession, undefined)).toThrow('Invalid set data provided');
      expect(() => logSet(mockSession, 'string')).toThrow('Invalid set data provided');
    });

    test('should throw error when exercise name is missing', () => {
      const setData = { weight: 135, reps: 10, rir: 2 };
      expect(() => logSet(mockSession, setData)).toThrow('Exercise name is required');
      
      const setDataEmptyExercise = { exercise: '', weight: 135, reps: 10, rir: 2 };
      expect(() => logSet(mockSession, setDataEmptyExercise)).toThrow('Exercise name is required');
    });

    test('should throw error when weight is invalid', () => {
      const baseSetData = { exercise: 'Bench Press', reps: 10, rir: 2 };
      
      expect(() => logSet(mockSession, { ...baseSetData, weight: undefined })).toThrow('Valid weight is required');
      expect(() => logSet(mockSession, { ...baseSetData, weight: null })).toThrow('Valid weight is required');
      expect(() => logSet(mockSession, { ...baseSetData, weight: -5 })).toThrow('Valid weight is required');
    });

    test('should throw error when reps is invalid', () => {
      const baseSetData = { exercise: 'Bench Press', weight: 135, rir: 2 };
      
      expect(() => logSet(mockSession, { ...baseSetData, reps: undefined })).toThrow('Valid reps count is required');
      expect(() => logSet(mockSession, { ...baseSetData, reps: null })).toThrow('Valid reps count is required');
      expect(() => logSet(mockSession, { ...baseSetData, reps: -1 })).toThrow('Valid reps count is required');
    });

    test('should throw error when RIR is out of range', () => {
      const baseSetData = { exercise: 'Bench Press', weight: 135, reps: 10 };
      
      expect(() => logSet(mockSession, { ...baseSetData, rir: -1 })).toThrow('RIR must be between 0 and 10');
      expect(() => logSet(mockSession, { ...baseSetData, rir: 11 })).toThrow('RIR must be between 0 and 10');
    });

    test('should allow valid RIR values', () => {
      const baseSetData = { exercise: 'Bench Press', weight: 135, reps: 10 };
      
      expect(() => logSet(mockSession, { ...baseSetData, rir: 0 })).not.toThrow();
      expect(() => logSet(mockSession, { ...baseSetData, rir: 5 })).not.toThrow();
      expect(() => logSet(mockSession, { ...baseSetData, rir: 10 })).not.toThrow();
    });

    test('should allow undefined RIR', () => {
      const setData = { exercise: 'Bench Press', weight: 135, reps: 10 };
      expect(() => logSet(mockSession, setData)).not.toThrow();
    });
  });

  describe('logSet functionality', () => {
    test('should log first set for new exercise', () => {
      const setData = {
        exercise: 'Bench Press',
        weight: 135,
        reps: 10,
        rir: 2,
        notes: 'Good form'
      };

      const updatedSession = logSet(mockSession, setData);

      expect(updatedSession.exercises).toHaveLength(1);
      expect(updatedSession.exercises[0]).toMatchObject({
        name: 'Bench Press',
        totalSets: 1,
        totalVolume: 1350, // 135 * 10
        muscleGroups: ['chest', 'triceps']
      });

      const loggedSet = updatedSession.exercises[0].sets[0];
      expect(loggedSet).toMatchObject({
        exercise: 'Bench Press',
        weight: 135,
        reps: 10,
        rir: 2,
        notes: 'Good form',
        setNumber: 1
      });

      expect(loggedSet.id).toMatch(/^set_\d+_[a-z0-9]{4}$/);
      expect(loggedSet.timestamp).toBeDefined();
    });

    test('should add second set to existing exercise', () => {
      // Log first set
      const firstSet = {
        exercise: 'Bench Press',
        weight: 135,
        reps: 10,
        rir: 2
      };
      logSet(mockSession, firstSet);

      // Log second set
      const secondSet = {
        exercise: 'Bench Press',
        weight: 140,
        reps: 8,
        rir: 1
      };
      const updatedSession = logSet(mockSession, secondSet);

      expect(updatedSession.exercises).toHaveLength(1);
      expect(updatedSession.exercises[0].sets).toHaveLength(2);
      expect(updatedSession.exercises[0].totalSets).toBe(2);
      expect(updatedSession.exercises[0].totalVolume).toBe(2470); // (135*10) + (140*8)

      const loggedSet = updatedSession.exercises[0].sets[1];
      expect(loggedSet.setNumber).toBe(2);
      expect(loggedSet.weight).toBe(140);
      expect(loggedSet.reps).toBe(8);
    });

    test('should handle multiple exercises', () => {
      // Log bench press set
      const benchSet = {
        exercise: 'Bench Press',
        weight: 135,
        reps: 10,
        rir: 2
      };
      logSet(mockSession, benchSet);

      // Log squat set
      const squatSet = {
        exercise: 'Squat',
        weight: 185,
        reps: 8,
        rir: 3
      };
      const updatedSession = logSet(mockSession, squatSet);

      expect(updatedSession.exercises).toHaveLength(2);
      expect(updatedSession.exercises[0].name).toBe('Bench Press');
      expect(updatedSession.exercises[1].name).toBe('Squat');
      expect(updatedSession.exercises[1].muscleGroups).toEqual(['quadriceps', 'glutes']);
    });

    test('should update session totals correctly', () => {
      // Log multiple sets across exercises
      logSet(mockSession, { exercise: 'Bench Press', weight: 135, reps: 10, rir: 2 });
      logSet(mockSession, { exercise: 'Bench Press', weight: 140, reps: 8, rir: 1 });
      const updatedSession = logSet(mockSession, { exercise: 'Squat', weight: 185, reps: 8, rir: 3 });

      expect(updatedSession.totalSets).toBe(3);
      expect(updatedSession.totalVolume).toBe(3950); // (135*10) + (140*8) + (185*8)
      expect(updatedSession.muscleGroups).toEqual(expect.arrayContaining(['chest', 'triceps', 'quadriceps', 'glutes']));
    });

    test('should update trainingState.currentWorkout', () => {
      const setData = {
        exercise: 'Bench Press',
        weight: 135,
        reps: 10,
        rir: 2
      };

      const updatedSession = logSet(mockSession, setData);

      expect(mockTrainingState.currentWorkout).toBe(updatedSession);
    });

    test('should handle zero weight and reps', () => {
      const setData = {
        exercise: 'Bodyweight Exercise',
        weight: 0,
        reps: 0,
        rir: 5
      };

      const updatedSession = logSet(mockSession, setData);

      expect(updatedSession.exercises[0].totalVolume).toBe(0);
      expect(updatedSession.totalVolume).toBe(0);
    });

    test('should convert numeric strings to numbers', () => {
      const setData = {
        exercise: 'Bench Press',
        weight: '135',
        reps: '10',
        rir: '2',
        notes: 123 // Non-string notes should be converted
      };

      const updatedSession = logSet(mockSession, setData);
      const loggedSet = updatedSession.exercises[0].sets[0];

      expect(loggedSet.weight).toBe(135);
      expect(loggedSet.reps).toBe(10);
      expect(loggedSet.rir).toBe(2);
      expect(loggedSet.notes).toBe('123');
    });

    test('should handle null RIR', () => {
      const setData = {
        exercise: 'Bench Press',
        weight: 135,
        reps: 10,
        rir: null
      };

      const updatedSession = logSet(mockSession, setData);
      const loggedSet = updatedSession.exercises[0].sets[0];

      expect(loggedSet.rir).toBeNull();
    });

    test('should assign muscle groups based on exercise name', () => {
      const exercises = [
        { name: 'Pull-up', expected: ['back', 'biceps'] },
        { name: 'Deadlift', expected: ['back', 'glutes', 'hamstrings'] },
        { name: 'Shoulder Press', expected: ['shoulders', 'triceps'] },
        { name: 'Bicep Curl', expected: ['biceps'] },
        { name: 'Unknown Exercise', expected: ['other'] }
      ];

      exercises.forEach(({ name, expected }) => {
        const freshSession = { ...mockSession, exercises: [] };
        const updatedSession = logSet(freshSession, {
          exercise: name,
          weight: 100,
          reps: 10
        });

        expect(updatedSession.exercises[0].muscleGroups).toEqual(expected);
      });
    });
  });
});<|MERGE_RESOLUTION|>--- conflicted
+++ resolved
@@ -3,11 +3,25 @@
  * Tests for Phase-4 set logging functionality
  */
 
-<<<<<<< HEAD
-import { vi as jest } from 'vitest';
-=======
-import { vi } from 'vitest';
->>>>>>> 80bf0ce7
+/**
+ * LogSet Algorithm Tests
+ * Tests for Phase-4 set logging functionality
+ */
+
++import { vi as jest } from 'vitest';
+
+// Mock the trainingState module
+const mockTrainingState = {
+  currentWorkout: null,
+  workoutHistory: [],
+  currentWeek: 1,
+  currentMesocycle: 1,
+  programVersion: '1.0',
+  volumeLandmarks: {
+    chest: { MV: 10, MRV: 20 },
+    back: { MV: 12, MRV: 24 }
+  }
+};
 
 // Mock the trainingState module
 const mockTrainingState = {
